// swift-tools-version:4.0
import PackageDescription

let package = Package(
  name: "rswift",
  dependencies: [
<<<<<<< HEAD
    .package(url: "https://github.com/kylef/Commander.git", .upToNextMinor(from: "0.6.0")),
    .package(url: "https://github.com/tomlokhorst/XcodeEdit", .branch("add-buildphase"))
=======
    .package(url: "https://github.com/kylef/Commander.git", from: "0.8.0"),
    .package(url: "https://github.com/tomlokhorst/XcodeEdit", from: "2.0.0")
>>>>>>> 329bd04f
  ],
  targets: [
    .target(
      name: "rswift",
      dependencies: ["RswiftCore"]
    ),
    .target(
      name: "RswiftCore",
      dependencies: ["Commander", "XcodeEdit"]
    ),
    .testTarget(name: "RswiftCoreTests", dependencies: ["RswiftCore"]),
  ],
  swiftLanguageVersions: [4]
)<|MERGE_RESOLUTION|>--- conflicted
+++ resolved
@@ -4,13 +4,8 @@
 let package = Package(
   name: "rswift",
   dependencies: [
-<<<<<<< HEAD
-    .package(url: "https://github.com/kylef/Commander.git", .upToNextMinor(from: "0.6.0")),
-    .package(url: "https://github.com/tomlokhorst/XcodeEdit", .branch("add-buildphase"))
-=======
     .package(url: "https://github.com/kylef/Commander.git", from: "0.8.0"),
-    .package(url: "https://github.com/tomlokhorst/XcodeEdit", from: "2.0.0")
->>>>>>> 329bd04f
+    .package(url: "https://github.com/tomlokhorst/XcodeEdit", .branch("add-buildphase")) // from: "2.1.0"
   ],
   targets: [
     .target(
