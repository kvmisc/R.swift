//
//  Font.swift
//  R.swift
//
//  Created by Mathijs Kadijk on 09-12-15.
//  From: https://github.com/mac-cain13/R.swift
//  License: MIT License
//

import Foundation

struct Font: WhiteListedExtensionsResourceType {
  static let supportedExtensions: Set<String> = ["otf", "ttf"]

  let filename: String
  let name: String

  init(url: URL) throws {
    try Font.throwIfUnsupportedExtension(url.pathExtension)

    filename = url.lastPathComponent

    guard let dataProvider = CGDataProvider(url: url as CFURL) else {
      throw ResourceParsingError.parsingFailed("Unable to create data provider for font at \(url)")
    }

<<<<<<< HEAD
    let font: CGFont? = CGFont(dataProvider)

=======
>>>>>>> 9533a975
    guard let postScriptName = font?.postScriptName else {
      throw ResourceParsingError.parsingFailed("No postscriptName associated to font at \(url)")
    }

    name = postScriptName as String
  }
}<|MERGE_RESOLUTION|>--- conflicted
+++ resolved
@@ -24,11 +24,7 @@
       throw ResourceParsingError.parsingFailed("Unable to create data provider for font at \(url)")
     }
 
-<<<<<<< HEAD
-    let font: CGFont? = CGFont(dataProvider)
-
-=======
->>>>>>> 9533a975
+    let font = CGFont(dataProvider)
     guard let postScriptName = font?.postScriptName else {
       throw ResourceParsingError.parsingFailed("No postscriptName associated to font at \(url)")
     }
