--- conflicted
+++ resolved
@@ -23,21 +23,11 @@
   let targetName: String
   let bundleIdentifier: String
   let productModuleName: String
-<<<<<<< HEAD
   let hostingBundleName: String?
-  let infoPlistFile: URL
-  let codeSignEntitlements: URL?
-  let scriptInputFiles: [String]
-  let scriptOutputFiles: [String]
-  let lastRunURL: URL
-
-  let buildProductsDirURL: URL
-=======
   let infoPlistFile: URL?
   let codeSignEntitlements: URL?
 
   let builtProductsDirURL: URL
->>>>>>> 41ef6721
   let developerDirURL: URL
   let sourceRootURL: URL
   let sdkRootURL: URL
@@ -56,12 +46,8 @@
     targetName: String,
     bundleIdentifier: String,
     productModuleName: String,
-<<<<<<< HEAD
     hostingBundleName: String?,
-    infoPlistFile: URL,
-=======
     infoPlistFile: URL?,
->>>>>>> 41ef6721
     codeSignEntitlements: URL?,
 
     builtProductsDirURL: URL,
