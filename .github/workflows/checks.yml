name: Checks

on:
  push:
    branches: [ master ]
  pull_request:
    branches: '*'

env:
  DEVELOPER_DIR: /Applications/Xcode_11.4.app/Contents/Developer

jobs:
  unit-tests:
    runs-on: macos-latest
    steps:
    - name: Checkout
      uses: actions/checkout@v2
    - name: Pull cache
      uses: actions/cache@v1
      with:
        path: .build
        key: ${{ runner.os }}spm${{ hashFiles('**/Package.resolved') }}
        restore-keys: |
          ${{ runner.os }}spm
    - name: Test
      run: swift test -v

  test-iOS:
    runs-on: macos-latest
    needs: build
    steps:
    - name: Checkout
      uses: actions/checkout@v2
    - name: Download build
      uses: actions/download-artifact@v1
      with:
        name: rswift-dev
    - name: Put build into place
      run: |
        mkdir -p build/Debug
        mv rswift-dev/rswift build/Debug/rswift
        chmod +x build/Debug/rswift
    - name: Pull cache
      uses: actions/cache@v1
      id: podcache
      with:
<<<<<<< HEAD
        path: Examples/Pods
        key: ${{ runner.os }}-pods-${{ hashFiles('**/Podfile.lock') }}
=======
        path: Pods
        key: ${{ runner.os }}pods${{ hashFiles('**/Podfile.lock') }}
>>>>>>> 4d152440
        restore-keys: |
          ${{ runner.os }}pods
    - name: Install pods
<<<<<<< HEAD
      if: steps.pod-cache.outputs.cache-hit != 'true'
      run: pod install --project-directory=Examples
=======
      if: steps.podcache.outputs.cache-hit != 'true'
      run: pod install
>>>>>>> 4d152440
    - name: Test
      run: fastlane scan --workspace "Examples/RswiftExamples.xcworkspace" --scheme "ResourceApp"

  test-tvOS:
    runs-on: macos-latest
    needs: build
    steps:
    - name: Checkout
      uses: actions/checkout@v2
    - name: Download build
      uses: actions/download-artifact@v1
      with:
        name: rswift-dev
    - name: Put build into place
      run: |
        mkdir -p build/Debug
        mv rswift-dev/rswift build/Debug/rswift
        chmod +x build/Debug/rswift
    - name: Pull cache
      uses: actions/cache@v1
      id: podcache
      with:
<<<<<<< HEAD
        path: Examples/Pods
        key: ${{ runner.os }}-pods-${{ hashFiles('**/Podfile.lock') }}
=======
        path: Pods
        key: ${{ runner.os }}pods${{ hashFiles('**/Podfile.lock') }}
>>>>>>> 4d152440
        restore-keys: |
          ${{ runner.os }}pods
    - name: Install pods
<<<<<<< HEAD
      if: steps.pod-cache.outputs.cache-hit != 'true'
      run: pod install --project-directory=Examples
=======
      if: steps.podcache.outputs.cache-hit != 'true'
      run: pod install
>>>>>>> 4d152440
    - name: Test
      run: fastlane scan --workspace "Examples/RswiftExamples.xcworkspace" --scheme "ResourceApp-tvOS"

  build:
    runs-on: macos-latest
    steps:
    - name: Checkout
      uses: actions/checkout@v2
    - name: Pull cache
      uses: actions/cache@v1
      with:
        path: .build
        key: ${{ runner.os }}spm${{ hashFiles('**/Package.resolved') }}
        restore-keys: |
          ${{ runner.os }}spm
    - name: Set version
      run: |
        sed -i "" "s/\(static let version = \"\)Unknown\(\"\)/\1Development build: ${GITHUB_SHA}\2/" Sources/rswift/Rswift.swift
    - name: Build
      run: swift build -v -c release
    - name: Store artifact
      uses: actions/upload-artifact@v1
      with:
        name: rswift-dev
        path: .build/release/rswift<|MERGE_RESOLUTION|>--- conflicted
+++ resolved
@@ -44,23 +44,13 @@
       uses: actions/cache@v1
       id: podcache
       with:
-<<<<<<< HEAD
         path: Examples/Pods
-        key: ${{ runner.os }}-pods-${{ hashFiles('**/Podfile.lock') }}
-=======
-        path: Pods
         key: ${{ runner.os }}pods${{ hashFiles('**/Podfile.lock') }}
->>>>>>> 4d152440
         restore-keys: |
           ${{ runner.os }}pods
     - name: Install pods
-<<<<<<< HEAD
-      if: steps.pod-cache.outputs.cache-hit != 'true'
+      if: steps.podcache.outputs.cache-hit != 'true'
       run: pod install --project-directory=Examples
-=======
-      if: steps.podcache.outputs.cache-hit != 'true'
-      run: pod install
->>>>>>> 4d152440
     - name: Test
       run: fastlane scan --workspace "Examples/RswiftExamples.xcworkspace" --scheme "ResourceApp"
 
@@ -83,23 +73,13 @@
       uses: actions/cache@v1
       id: podcache
       with:
-<<<<<<< HEAD
         path: Examples/Pods
-        key: ${{ runner.os }}-pods-${{ hashFiles('**/Podfile.lock') }}
-=======
-        path: Pods
         key: ${{ runner.os }}pods${{ hashFiles('**/Podfile.lock') }}
->>>>>>> 4d152440
         restore-keys: |
           ${{ runner.os }}pods
     - name: Install pods
-<<<<<<< HEAD
-      if: steps.pod-cache.outputs.cache-hit != 'true'
+      if: steps.podcache.outputs.cache-hit != 'true'
       run: pod install --project-directory=Examples
-=======
-      if: steps.podcache.outputs.cache-hit != 'true'
-      run: pod install
->>>>>>> 4d152440
     - name: Test
       run: fastlane scan --workspace "Examples/RswiftExamples.xcworkspace" --scheme "ResourceApp-tvOS"
 
