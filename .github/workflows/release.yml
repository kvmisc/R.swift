--- conflicted
+++ resolved
@@ -5,11 +5,7 @@
     types: created
 
 env:
-<<<<<<< HEAD
   DEVELOPER_DIR: /Applications/Xcode_12.5.app/Contents/Developer
-=======
-  DEVELOPER_DIR: /Applications/Xcode_12.4.app/Contents/Developer
->>>>>>> 8607e846
 
 jobs:
   release-build:
