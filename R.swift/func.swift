//
//  func.swift
//  R.swift
//
//  Created by Mathijs Kadijk on 14-12-14.
//  From: https://github.com/mac-cain13/R.swift
//  License: MIT License
//

import Foundation

// MARK: Helper functions

let indent = indentWithString(IndentationString)

func warn(warning: String) {
  print("warning: [R.swift] \(warning)")
}

func fail(error: String) {
  print("error: [R.swift] \(error)")
}

func fail<T: ErrorType where T: CustomStringConvertible>(error: T) {
  fail("\(error)")
}

func inputDirectories(processInfo: NSProcessInfo) -> [NSURL] {
  return processInfo.arguments.skip(1).map { NSURL(fileURLWithPath: $0) }
}

func filterDirectoryContentsRecursively(fileManager: NSFileManager, filter: (NSURL) -> Bool)(url: NSURL) -> [NSURL] {
  var assetFolders = [NSURL]()

  let errorHandler: (NSURL!, NSError!) -> Bool = { url, error in
    fail(error)
    return true
  }

  if let enumerator = fileManager.enumeratorAtURL(url, includingPropertiesForKeys: [NSURLIsDirectoryKey], options: [NSDirectoryEnumerationOptions.SkipsHiddenFiles, NSDirectoryEnumerationOptions.SkipsPackageDescendants], errorHandler: errorHandler) {

    while let enumeratorItem: AnyObject = enumerator.nextObject() {
      if let url = enumeratorItem as? NSURL where filter(url) {
        assetFolders.append(url)
      }
    }

  }

  return assetFolders
}

func sanitizedSwiftName(name: String, lowercaseFirstCharacter: Bool = true) -> String {
  var components = name.componentsSeparatedByCharactersInSet(NSCharacterSet(charactersInString: " -"))
  let firstComponent = components.removeAtIndex(0)
  let swiftName = components.reduce(firstComponent) { $0 + $1.capitalizedString }
  let capitalizedSwiftName = lowercaseFirstCharacter ? swiftName.lowercaseFirstCharacter : swiftName

  return SwiftKeywords.contains(capitalizedSwiftName) ? "`\(capitalizedSwiftName)`" : capitalizedSwiftName
}

func writeResourceFile(code: String, toFolderURL folderURL: NSURL) {
  let outputURL = folderURL.URLByAppendingPathComponent(ResourceFilename)

  do {
    try code.writeToURL(outputURL, atomically: true, encoding: NSUTF8StringEncoding)
  } catch let error as NSError {
    fail(error)
  }
}

func readResourceFile(folderURL: NSURL) -> String? {
  let inputURL = folderURL.URLByAppendingPathComponent(ResourceFilename)

  do {
    let resourceFileString = try String(contentsOfURL: inputURL, encoding: NSUTF8StringEncoding)
    return resourceFileString
  } catch {
    return nil
  }
}

// MARK: Struct/function generators

// Image

func imageStructFromAssetFolders(assetFolders: [AssetFolder]) -> Struct {
  let vars = assetFolders
    .flatMap { $0.imageAssets }
    .map { Var(isStatic: true, name: $0, type: Type._UIImage.asOptional(), getter: "return UIImage(named: \"\($0)\")") }
    .groupUniquesAndDuplicates { $0.callName }

  for duplicate in vars.duplicates {
    let names = duplicate.map { $0.name }.joinWithSeparator(", ")
    warn("Skipping \(duplicate.count) images because symbol '\(duplicate.first!.callName)' would be generated for all of these images: \(names)")
  }

  return Struct(type: Type(name: "image"), lets: [], vars: vars.uniques, functions: [], structs: [])
}

// Segue

func segueStructFromStoryboards(storyboards: [Storyboard]) -> Struct {
  let vars = Array(Set(storyboards.flatMap { $0.segues }))
    .map { Var(isStatic: true, name: $0, type: Type._String, getter: "return \"\($0)\"") }

  return Struct(type: Type(name: "segue"), lets: [], vars: vars, functions: [], structs: [])
}

// Storyboard

func storyboardStructAndFunctionFromStoryboards(storyboards: [Storyboard]) -> (Struct, Function) {
  let groupedStoryboards = storyboards.groupUniquesAndDuplicates { sanitizedSwiftName($0.name) }

  for duplicate in groupedStoryboards.duplicates {
    let names = duplicate.map { $0.name }.joinWithSeparator(", ")
    warn("Skipping \(duplicate.count) storyboards because symbol '\(sanitizedSwiftName(duplicate.first!.name))' would be generated for all of these storyboards: \(names)")
  }

  return (
    Struct(type: Type(name: "storyboard"), lets: [], vars: [], functions: [], structs: groupedStoryboards.uniques.map(storyboardStructForStoryboard)),
    validateAllFunctionWithStoryboards(groupedStoryboards.uniques)
  )
}

func storyboardStructForStoryboard(storyboard: Storyboard) -> Struct {
  let instanceVars = [Var(isStatic: true, name: "instance", type: Type._UIStoryboard, getter: "return UIStoryboard(name: \"\(storyboard.name)\", bundle: nil)")]


  let initialViewControllerVar = catOptionals([storyboard.initialViewController.map { (vc) -> Var in
    let getterCast = (vc.type.asNonOptional() == Type._UIViewController) ? "" : " as? \(vc.type.asNonOptional())"
    return Var(isStatic: true, name: "initialViewController", type: vc.type.asOptional(), getter: "return instance.instantiateInitialViewController()\(getterCast)")
  }])

  let viewControllerVars = catOptionals(storyboard.viewControllers
    .map { (vc) -> Var? in
      let getterCast = (vc.type.asNonOptional() == Type._UIViewController) ? "" : " as? \(vc.type.asNonOptional())"
      return vc.storyboardIdentifier.map {
        return Var(isStatic: true, name: $0, type: vc.type.asOptional(), getter: "return instance.instantiateViewControllerWithIdentifier(\"\($0)\")\(getterCast)")
      }
    })

  let validateImagesLines = Array(Set(storyboard.usedImageIdentifiers))
    .map { "assert(UIImage(named: \"\($0)\") != nil, \"[R.swift] Image named '\($0)' is used in storyboard '\(storyboard.name)', but couldn't be loaded.\")" }
  let validateImagesFunc = Function(isStatic: true, name: "validateImages", generics: nil, parameters: [], returnType: Type._Void, body: validateImagesLines.joinWithSeparator("\n"))

  let validateViewControllersLines = catOptionals(storyboard.viewControllers
    .map { vc in
      vc.storyboardIdentifier.map {
        "assert(\(sanitizedSwiftName($0)) != nil, \"[R.swift] ViewController with identifier '\(sanitizedSwiftName($0))' could not be loaded from storyboard '\(storyboard.name)' as '\(vc.type)'.\")"
      }
    })
  let validateViewControllersFunc = Function(isStatic: true, name: "validateViewControllers", generics: nil, parameters: [], returnType: Type._Void, body: validateViewControllersLines.joinWithSeparator("\n"))

  return Struct(type: Type(name: sanitizedSwiftName(storyboard.name)), lets: [], vars: instanceVars + initialViewControllerVar + viewControllerVars, functions: [validateImagesFunc, validateViewControllersFunc], structs: [])
}

func validateAllFunctionWithStoryboards(storyboards: [Storyboard]) -> Function {
  return Function(isStatic: true, name: "validate", generics: nil, parameters: [], returnType: Type._Void, body: storyboards.map(swiftCallStoryboardValidators).joinWithSeparator("\n"))
}

func swiftCallStoryboardValidators(storyboard: Storyboard) -> String {
  return
    "storyboard.\(sanitizedSwiftName(storyboard.name)).validateImages()\n" +
    "storyboard.\(sanitizedSwiftName(storyboard.name)).validateViewControllers()"
}

// Nib

func nibStructFromNibs(nibs: [Nib]) -> (intern: Struct, extern: Struct) {
  let groupedNibs = nibs.groupUniquesAndDuplicates { sanitizedSwiftName($0.name) }

  for duplicate in groupedNibs.duplicates {
    let names = duplicate.map { $0.name }.joinWithSeparator(", ")
    warn("Skipping \(duplicate.count) xibs because symbol '\(sanitizedSwiftName(duplicate.first!.name))' would be generated for all of these xibs: \(names)")
  }

  return (
    intern: Struct(type: Type(name: "nib"), lets: [], vars: [], functions: [], structs: groupedNibs.uniques.map(nibStructForNib)),
    extern: Struct(type: Type(name: "nib"), lets: [], vars: groupedNibs.uniques.map(nibVarForNib), functions: [], structs: [])
  )
}

func nibVarForNib(nib: Nib) -> Var {
  let nibStructName = sanitizedSwiftName("_\(nib.name)")
  let structType = Type(name: "_R.nib.\(nibStructName)")
  return Var(isStatic: true, name: nib.name, type: structType, getter: "return \(structType)()")
}

func nibStructForNib(nib: Nib) -> Struct {

  let instantiateParameters = [
    Function.Parameter(name: "ownerOrNil", type: Type._AnyObject.asOptional()),
    Function.Parameter(name: "options", localName: "optionsOrNil", type: Type(name: "[NSObject : AnyObject]", optional: true))
  ]

  let nameVar = Var(
    isStatic: true,
    name: "name",
    type: Type._String,
    getter: "return \"\(nib.name)\""
  )

  let instanceVar = Var(
    isStatic: false,
    name: "instance",
    type: Type._UINib,
    getter: "return UINib.init(nibName: \"\(nib.name)\", bundle: nil)"
  )

  let instantiateFunc = Function(
    isStatic: false,
    name: "instantiateWithOwner",
    generics: nil,
    parameters: instantiateParameters,
    returnType: Type(name: "[AnyObject]"),
    body: "return instance.instantiateWithOwner(ownerOrNil, options: optionsOrNil)"
  )

  let viewFuncs = zip(nib.rootViews, Ordinals)
    .map { (view: $0.0, ordinal: $0.1) }
    .map {
      Function(
        isStatic: false,
        name: "\($0.ordinal.word)View",
        generics: nil,
        parameters: instantiateParameters,
        returnType: $0.view.asOptional(),
        body: "return \(instantiateFunc.callName)(ownerOrNil, options: optionsOrNil)[\($0.ordinal.number - 1)] as? \($0.view)"
      )
    }

  let reuseIdentifierVars: [Var]
  let reuseProtocols: [Type]
  if let reusable = nib.reusables.first where nib.rootViews.count == 1 && nib.reusables.count == 1 {
    let reusableVar = varFromReusable(reusable)
    reuseIdentifierVars = [Var(
      isStatic: false,
      name: "reuseIdentifier",
      type: reusableVar.type,
      getter: reusableVar.getter
    )]
    reuseProtocols = [ReusableProtocol.type]
  } else {
    reuseIdentifierVars = []
    reuseProtocols = []
  }

  let sanitizedName = sanitizedSwiftName(nib.name, lowercaseFirstCharacter: false)
  return Struct(
    type: Type(name: "_\(sanitizedName)"),
    implements: [NibResourceProtocol.type] + reuseProtocols,
    lets: [],
    vars: [nameVar, instanceVar] + reuseIdentifierVars,
    functions: [instantiateFunc] + viewFuncs,
    structs: []
  )
}

// Reuse identifiers

func reuseIdentifierStructFromReusables(reusables: [Reusable]) -> Struct {
  let groupedReusables = reusables.groupUniquesAndDuplicates { sanitizedSwiftName($0.identifier) }

  for duplicate in groupedReusables.duplicates {
    let names = duplicate.map { $0.identifier }.joinWithSeparator(", ")
    warn("Skipping \(duplicate.count) reuseIdentifiers because symbol '\(sanitizedSwiftName(duplicate.first!.identifier))' would be generated for all of these reuseIdentifiers: \(names)")
  }

  let reuseIdentifierVars = groupedReusables.uniques.map(varFromReusable)
  return Struct(type: Type(name: "reuseIdentifier"), lets: [], vars: reuseIdentifierVars, functions: [], structs: [])
}

func varFromReusable(reusable: Reusable) -> Var {
  return Var(
    isStatic: true,
    name: reusable.identifier,
    type: ReuseIdentifier.type.withGenericType(reusable.type),
    getter: "return \(ReuseIdentifier.type.name)(identifier: \"\(reusable.identifier)\")"
  )
<<<<<<< HEAD
=======
}

// Validation

func validateAllFunctionWithStoryboards(storyboards: [Storyboard]) -> Function {
  return Function(isStatic: true, name: "validate", generics: nil, parameters: [], returnType: Type._Void, body: "\n".join(storyboards.map(swiftCallStoryboardValidators)))
}

func swiftCallStoryboardValidators(storyboard: Storyboard) -> String {
  return
    "storyboard.\(sanitizedSwiftName(storyboard.name)).validateImages()\n" +
    "storyboard.\(sanitizedSwiftName(storyboard.name)).validateViewControllers()"
}

func fontStructFromFonts(fonts: Font) -> Struct {
    let fontNames = Type(name:"font")
    var functions = [Function]()
    var vars = [Var]()

    for postsScriptName in fonts.customPostsciptNames {
        vars.append(Var(
            isStatic:true,
            name: "\(postsScriptName.lowercaseFirstCharacter) Name",
            type: Type._String,
            getter: "return \"\(postsScriptName)\""
            )
        )
        
        functions.append(Function(
            isStatic:true,
            name: postsScriptName,
            generics: nil,
            parameters: [Function.Parameter(name: "size", localName: nil, type: Type._CGFloat, defaultValue: "0")],
            returnType: Type._UIFont.asOptional(),
            body:"return UIFont(name: \"\(postsScriptName)\", size: size)"
            ))
    }

    return Struct(type: fontNames, implements: [], lets: [], vars: vars, functions: functions, structs: [])
>>>>>>> b6da2dca
}<|MERGE_RESOLUTION|>--- conflicted
+++ resolved
@@ -278,21 +278,9 @@
     type: ReuseIdentifier.type.withGenericType(reusable.type),
     getter: "return \(ReuseIdentifier.type.name)(identifier: \"\(reusable.identifier)\")"
   )
-<<<<<<< HEAD
-=======
-}
-
-// Validation
-
-func validateAllFunctionWithStoryboards(storyboards: [Storyboard]) -> Function {
-  return Function(isStatic: true, name: "validate", generics: nil, parameters: [], returnType: Type._Void, body: "\n".join(storyboards.map(swiftCallStoryboardValidators)))
-}
-
-func swiftCallStoryboardValidators(storyboard: Storyboard) -> String {
-  return
-    "storyboard.\(sanitizedSwiftName(storyboard.name)).validateImages()\n" +
-    "storyboard.\(sanitizedSwiftName(storyboard.name)).validateViewControllers()"
-}
+}
+
+// Fonts
 
 func fontStructFromFonts(fonts: Font) -> Struct {
     let fontNames = Type(name:"font")
@@ -319,5 +307,4 @@
     }
 
     return Struct(type: fontNames, implements: [], lets: [], vars: vars, functions: functions, structs: [])
->>>>>>> b6da2dca
 }