--- conflicted
+++ resolved
@@ -53,9 +53,6 @@
         reuseIdentifierStructFromReusables(reusables),
       ]
     )
-<<<<<<< HEAD
-    let fileContents = "\n".join([
-=======
 
     let internalResourceStruct = Struct(
       type: Type(name: "_R"),
@@ -68,8 +65,7 @@
       ]
     )
 
-    let fileContents = join("\n", [
->>>>>>> 6add816c
+    let fileContents = "\n".join([
       Header, "",
       Imports, "",
       resourceStruct.description, "",
