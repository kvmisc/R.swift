--- conflicted
+++ resolved
@@ -703,11 +703,7 @@
 				D5E513C01B8E11810035ECAA /* FontsTests.swift in Sources */,
 				E24720CE1C96B71B00DF291D /* ColorsTests.swift in Sources */,
 				D56DC7701C42A5E700623437 /* StoryboardTests.swift in Sources */,
-<<<<<<< HEAD
 				5D9E41341C96918E002172D3 /* StringsTests.swift in Sources */,
-				D5EB326F1B63AD6B005C7B47 /* ImagesTests.swift in Sources */,
-=======
->>>>>>> 2a496f57
 				D51F47231B8FAF9F0028BAFD /* NibTests.swift in Sources */,
 				D55C6CD61B5D757300301B0D /* ResourceAppTests.swift in Sources */,
 				D5EB32701B63AD6B005C7B47 /* ValidationTests.swift in Sources */,
