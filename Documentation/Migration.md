# Migration

Pointers for migration between major versions.

## Upgrading to 4.0

<<<<<<< HEAD
- Make sure you use Swift 4 / Xcode 9 since we've adjusted to the syntax and SDK changes.
- Capitalization of methods and properties might have changed, in these cases the compiler should generate a fix-it for you.
- Support for CLR-files is deprecated, use the new named Color assets instead where possible.
 * CLR based colors are moved from `R.color.*` to `R.clr.*`
 * Support for CLR files will be removed in a later version
- At the moment we are compatible with both Swift 3.2 and Swift 4, this is more an accident then a feature, beware that we might drop Swift 3.2 support anytime.
- If you upgrade from Swift 2 we advise you to first migrate to Swift 3 / R.swift 3.0 and when that is done apply the migration to Swift 4 / R.swift 4.0
=======
- Make sure you use Xcode 9 since we've adjusted to the syntax changes.
- Running R.swift now requires the `generate` command, check the error R.swift outputs for upgrade instructions
- Color support for clr files is dropped in favor of Apples new color assets
>>>>>>> 55ba27b5

## Upgrading to 3.0

- Make sure you use Swift 3 / Xcode 8 since we've adjusted to the syntax changes.
- If you want to use Swift 2.3 / Xcode 8 use the latest R.swift 2 release.
- Some methods are renamed to match the new Swift 3 naming conventions, there are annotations available so the compiler can help you migrate.

## Upgrading to 2.0

- Make sure you use Swift 2.2 / Xcode 7.3 since we've adjusted to the syntax changes.

## Upgrading to 1.0

- iOS 7 support is dropped, use [R.swift 0.13](https://github.com/mac-cain13/R.swift/releases/tag/v0.13.0) if you still have to support it.
- Generated code now depends on the [R.swift.Library](https://github.com/mac-cain13/R.swift.Library), CocoaPods users don't need to do anything. Manual installation users need to include this library themselves, see the readme for instructions.
- In general; properties that created new stuff are now functions to represent better that they actually create a new instance.
 * `R.image.settingsIcon` changed to  `R.image.settingsIcon()`
 * `R.file.someJson` changed to `R.file.someJson()`
 * `R.storyboard.main.initialViewController` changed to `R.storyboard.main.initialViewController()`
 * `R.storyboard.main.someViewController` changed to `R.storyboard.main.someViewController()`
- In general; Where you needed to use `.initialize()` to get the instance, a shorter function is available now:
 * `R.storyboard.main.initialize()` changed to `R.storyboard.main()`
 * `R.nib.someView.initiate()` changed to `R.nib.someView()`
- Nib root view loading changed from `R.nib.someView.firstView(nil, options: nil)` to `R.nib.someView.firstView(owner: nil)`
- Typed segue syntax changed from `segue.typedInfoWithIdentifier(R.segue.someViewController.someSegue)` to `R.segue.someViewController.someSegue(segue: segue)`
- Runtime validation changed:
 * `R.validate()` now throws errors it encounters
 * `R.assertValid()` asserts on errors and only performs action in a debug/non-optimized build
 * For regular use cases using `R.assertValid()` is recommended<|MERGE_RESOLUTION|>--- conflicted
+++ resolved
@@ -4,19 +4,14 @@
 
 ## Upgrading to 4.0
 
-<<<<<<< HEAD
 - Make sure you use Swift 4 / Xcode 9 since we've adjusted to the syntax and SDK changes.
+- Running R.swift now requires the `generate` command, check the error R.swift outputs for upgrade instructions
 - Capitalization of methods and properties might have changed, in these cases the compiler should generate a fix-it for you.
 - Support for CLR-files is deprecated, use the new named Color assets instead where possible.
  * CLR based colors are moved from `R.color.*` to `R.clr.*`
  * Support for CLR files will be removed in a later version
 - At the moment we are compatible with both Swift 3.2 and Swift 4, this is more an accident then a feature, beware that we might drop Swift 3.2 support anytime.
 - If you upgrade from Swift 2 we advise you to first migrate to Swift 3 / R.swift 3.0 and when that is done apply the migration to Swift 4 / R.swift 4.0
-=======
-- Make sure you use Xcode 9 since we've adjusted to the syntax changes.
-- Running R.swift now requires the `generate` command, check the error R.swift outputs for upgrade instructions
-- Color support for clr files is dropped in favor of Apples new color assets
->>>>>>> 55ba27b5
 
 ## Upgrading to 3.0
 
